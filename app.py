"""Demo WebApp using FastAPI."""

import asyncio
import threading
import json
import os
import uuid
from typing import Any, Dict, List, Optional
import shelve
from contextlib import contextmanager
import uuid


from fastapi import FastAPI, Request, HTTPException, BackgroundTasks
from fastapi.responses import JSONResponse, FileResponse
from fastapi.middleware.cors import CORSMiddleware

from google import genai

import resources

# You need to import or define these:
# from . import resources
# from .resources import Tour, Point

app = FastAPI()

# Allow CORS for all origins (adjust as needed)
app.add_middleware(
    CORSMiddleware,
    allow_origins=["*"],
    allow_credentials=True,
    allow_methods=["*"],
    allow_headers=["*"],
)

DB_PATH = "gtour_db"

# Google genai client
client = genai.Client(api_key=os.environ["GOOGLE_API_KEY"]).aio


@contextmanager
def get_db():
    with shelve.open(DB_PATH) as db:
        yield db

async def process_tour_background(tour: resources.Tour):
    tour_id = tour.tour_id
    try:
        with get_db() as db:
            print(f"Background processing started for tour_id: {tour_id}")
            await resources.generate_all_points_content_async(client, tour, db)
            db[tour_id] = tour
        print(f"Background processing finished and tour saved for tour_id: {tour_id}")
    except Exception as e:
        print(f"Error during background tour processing for tour_id {tour_id}: {e}")

async def run_tour_background_processing(tour: resources.Tour):
    try:
        await process_tour_background(tour)
    except Exception as e:
        print(f"Exception in run_background_processing for tour {tour.tour_id}: {e}")

@app.post("/tour")
async def post_tour(request: Request, background_tasks: BackgroundTasks):
    try:
        request_body = await request.json()
<<<<<<< HEAD
        tour_name = request_body.get('tour_name', '').replace(" ", "_")
        tour_id = f'{tour_name}_{str(uuid.uuid4())}'
=======
        print(f"Received /tour POST request: {request_body}")  # Log the request body

        tour_name = request_body.get('tour_name', '')
        # Only use a GUID if tour_name is empty
        if tour_name:
            tour_id = tour_name
        else:
            tour_id = str(uuid.uuid4())
>>>>>>> b39479f6
        tour_guide_personality = request_body.get('tour_guide_personality', '')
        user_preferences = request_body.get('user_preferences', '')
        points_data = request_body.get('points', [])

        # Convert the points data to resources.Point objects
        points = [resources.Point(**point) for point in points_data]
        for p in points:
            p.name = p.name.replace(" ", "_")
        audio_output_dir = './data'

        tour = resources.Tour(
            tour_id=tour_id,
            tour_name=tour_name,
            tour_guide_personality=tour_guide_personality,
            user_preferences=user_preferences,
            points_list=points,
            audio_output_dir=audio_output_dir,
        )

        # Start background processing
        background_tasks.add_task(run_tour_background_processing, tour)
        with get_db() as db:
            db[tour_id] = tour

        resp_points = [point.to_dict() for point in tour.points]

        return JSONResponse(
            status_code=202,
            content={
                'message': 'Tour creation initiated. Processing in background.',
                'tour_id': tour_id,
                'tour_name': tour_name,
                'tour_guide_personality': tour_guide_personality,
                'user_preferences': user_preferences,
                'points': resp_points,
                'audio_output_dir': audio_output_dir,
            },
            headers={'Access-Control-Allow-Origin': '*'},
        )
    except Exception as e:
        raise HTTPException(status_code=500, detail=f'Failed to initiate tour creation: {e}')


@app.get("/tour/{tour_id}")
async def get_tour(tour_id: str):
    print(f'Tour id: {tour_id}')
    with get_db() as db:
        tour_object = db.get(tour_id)
    if tour_object is None:
        print(f'Tour with id {tour_id} not found.')
        raise HTTPException(status_code=404, detail=f'Tour with id {tour_id} not found.')
    tour_data = {
        'tour_id': tour_object.tour_id,
        'tour_name': tour_object.tour_name,
        'tour_guide_personality': tour_object.tour_guide_personality,
        'user_preferences': tour_object.user_preferences,
        'points': [point.to_dict() for point in tour_object.points],
    }
    print(f'Tour data: {tour_data}')
    return JSONResponse(content=tour_data, headers={'Access-Control-Allow-Origin': '*'})

async def run_nugget_background_processing(client: genai.client.AsyncClient, tour: resources.Tour, point: resources.Point, nugget_id: str):
    try:
        await process_nugget_background(client, tour, point, nugget_id)
    except Exception as e:
        print(f"Exception in run_background_processing for nugget {tour.tour_id}: {e}")

async def process_nugget_background(client: genai.client.AsyncClient, tour: resources.Tour, point: resources.Point, nugget_id: str):
    with get_db() as db:
        try:
            await resources.generate_follow_up(client, tour, point, nugget_id)
        except Exception as e:
            print(f"Exception in process_nugget_background for nugget {nugget_id}: {e}")
        db[tour.tour_id] = tour


@app.post("/tour/{tour_id}/point/{point_name}") # Changed to app.post
async def post_point_nugget(
    tour_id: str,
    point_name: str,
    request: Request,
    background_tasks: BackgroundTasks
):
    """
    Retrieves details for a specific point within a tour,
    accepts a user's question, and initiates background processing.
    """
    with get_db() as db:
        tour : resources.Tour = db.get(tour_id) #
    if not tour:
        raise HTTPException(status_code=404, detail=f"Tour with ID '{tour_id}' not found")

    found_point: resources.Point | None = None
    # Adjust this logic based on your Tour and Point data structure
    if hasattr(tour, 'points') and isinstance(tour.points, list):
        for point in tour.points:
            if hasattr(point, 'name') and point.name == point_name:
                found_point = point
                break
    # Add other options for finding the point if necessary

    if not found_point:
        raise HTTPException(status_code=404, detail=f"Point with name '{point_name}' not found in tour '{tour_id}'")
    
    first_n = found_point.content[0] if len(found_point.content) > 0 else None
    if not first_n or first_n.ready == False:
        return JSONResponse(
            status_code=400,
            content={"message": "Initial point content is not ready yet."},
            headers={'Access-Control-Allow-Origin': '*'},
        )
        
    request_body = await request.json()
    question: str = request_body.get('question', '')
    if not question:
        raise HTTPException(status_code=400, detail="Question cannot be empty")
    
    nugget_id = resources.nugget_id(point_name)
    nugget = resources.PointNugget(id=nugget_id, question=question)
    found_point.add_nugget(nugget)

    background_tasks.add_task(
        run_nugget_background_processing,
        client,
        tour,
        found_point,
        nugget_id
    ) #
    print(f"Enqueued background task for point '{point_name}' in tour '{tour_id}' with question: '{question[:50]}...'")

    # The response can be the point details, or a confirmation message,
    # or a combination. Here, we return the point details along with the question received.
    return JSONResponse(
            status_code=202,
            content={
                "nugget": nugget.to_dict(),
                "nugget_id": nugget_id,
            },
            headers={'Access-Control-Allow-Origin': '*'},
        )

@app.get("/tour/{tour_id}/point/{point_name}/nugget/{nugget_id}")
async def get_nugget_audio(tour_id: str, point_name: str, nugget_id: str):
    with get_db() as db:
        tour_object :resources.Tour = db.get(tour_id)
    if tour_object is None:
        print(f'Tour with id {tour_id} not found.')
        raise HTTPException(status_code=404, detail=f'Tour with id {tour_id} not found.')
    point : resources.Point = None
    for p in tour_object.points:
        if p.name == point_name:
            point = p
            break
    if not point:
        print(f'Point with name {point_name} not found.')
        raise HTTPException(status_code=404, detail=f'Point with id {point_name} not found.')
    ni = point.nugget_index(nugget_id)
    if ni == -1:
        print(f'Nugget with id {nugget_id} not found.')
        raise HTTPException(status_code=404, detail=f'Nugget with id {nugget_id} not found.')
    nugget = point.content[ni]
    return JSONResponse(status_code=200, content={"nugget": nugget.to_dict()},  headers={'Access-Control-Allow-Origin': '*'})

@app.get("/tour")
async def get_all_tours():
    out_data = {}
    with get_db() as db:
        for key in db:
            tour = db[key]
            out_data[tour.tour_id] = tour.to_dict()
    return JSONResponse(content=out_data, headers={'Access-Control-Allow-Origin': '*'})

@app.get("/internal_error")
async def internal_error():
    raise HTTPException(status_code=500, detail='Uncaught exceptions result in 500 Internal Service Error')

@app.get("/error_with_context")
async def error_with_context():
    raise HTTPException(status_code=418, detail='Context displayed to the end user')

# To run: uvicorn app:app --reload<|MERGE_RESOLUTION|>--- conflicted
+++ resolved
@@ -66,10 +66,6 @@
 async def post_tour(request: Request, background_tasks: BackgroundTasks):
     try:
         request_body = await request.json()
-<<<<<<< HEAD
-        tour_name = request_body.get('tour_name', '').replace(" ", "_")
-        tour_id = f'{tour_name}_{str(uuid.uuid4())}'
-=======
         print(f"Received /tour POST request: {request_body}")  # Log the request body
 
         tour_name = request_body.get('tour_name', '')
@@ -78,7 +74,8 @@
             tour_id = tour_name
         else:
             tour_id = str(uuid.uuid4())
->>>>>>> b39479f6
+        tour_name = request_body.get('tour_name', '').replace(" ", "_")
+        tour_id = f'{tour_name}_{str(uuid.uuid4())}'
         tour_guide_personality = request_body.get('tour_guide_personality', '')
         user_preferences = request_body.get('user_preferences', '')
         points_data = request_body.get('points', [])
